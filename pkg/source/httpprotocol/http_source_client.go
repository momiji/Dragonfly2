/*
 *     Copyright 2020 The Dragonfly Authors
 *
 * Licensed under the Apache License, Version 2.0 (the "License");
 * you may not use this file except in compliance with the License.
 * You may obtain a copy of the License at
 *
 *      http://www.apache.org/licenses/LICENSE-2.0
 *
 * Unless required by applicable law or agreed to in writing, software
 * distributed under the License is distributed on an "AS IS" BASIS,
 * WITHOUT WARRANTIES OR CONDITIONS OF ANY KIND, either express or implied.
 * See the License for the specific language governing permissions and
 * limitations under the License.
 */

package httpprotocol

import (
	"context"
	"fmt"
	"io"
	"net"
	"net/http"
	"net/url"
	"os"
	"time"

	"d7y.io/dragonfly/v2/cdn/types"
	"d7y.io/dragonfly/v2/pkg/util/rangeutils"

	"github.com/go-http-utils/headers"

	"d7y.io/dragonfly/v2/pkg/source"
	"d7y.io/dragonfly/v2/pkg/structure/maputils"
	"d7y.io/dragonfly/v2/pkg/util/rangeutils"
	"d7y.io/dragonfly/v2/pkg/util/stringutils"
	"d7y.io/dragonfly/v2/pkg/util/timeutils"
)

const (
	HTTPClient  = "http"
	HTTPSClient = "https"

	ProxyEnv = "D7Y_SOURCE_PROXY"
)

var _defaultHTTPClient *http.Client
var _ source.ResourceClient = (*httpSourceClient)(nil)

func init() {
	// TODO support customize source client
	var (
		proxy *url.URL
		err   error
	)
	if proxyEnv := os.Getenv(ProxyEnv); len(proxyEnv) > 0 {
		proxy, err = url.Parse(proxyEnv)
		if err != nil {
			fmt.Printf("Back source proxy parse error: %s\n", err)
		}
	}

	transport := http.DefaultTransport.(*http.Transport).Clone()
	transport.TLSClientConfig.InsecureSkipVerify = true
	transport.DialContext = (&net.Dialer{
		Timeout:   3 * time.Second,
		KeepAlive: 30 * time.Second,
	}).DialContext

	if proxy != nil {
		transport.Proxy = http.ProxyURL(proxy)
	}

	_defaultHTTPClient = &http.Client{
		Transport: transport,
	}
	sc := NewHTTPSourceClient()
	source.Register(HTTPClient, sc)
	source.Register(HTTPSClient, sc)
}

// httpSourceClient is an implementation of the interface of source.ResourceClient.
type httpSourceClient struct {
	httpClient *http.Client
}

// NewHTTPSourceClient returns a new HTTPSourceClientOption.
func NewHTTPSourceClient(opts ...HTTPSourceClientOption) source.ResourceClient {
	client := &httpSourceClient{
		httpClient: _defaultHTTPClient,
	}
	for i := range opts {
		opts[i](client)
	}
	return client
}

type HTTPSourceClientOption func(p *httpSourceClient)

func WithHTTPClient(client *http.Client) HTTPSourceClientOption {
	return func(sourceClient *httpSourceClient) {
		sourceClient.httpClient = client
	}
}

<<<<<<< HEAD
func (client *httpSourceClient) GetContentLength(ctx context.Context, request *source.Request) (int64, error) {
	resp, err := client.doRequest(ctx, http.MethodGet, request.URL, request.Header)
=======
func (client *httpSourceClient) GetContentLength(ctx context.Context, url string, header source.RequestHeader, rang *rangeutils.Range) (int64, error) {
	resp, err := client.doRequest(ctx, http.MethodGet, url, header)
>>>>>>> 3a577ce1
	if err != nil {
		return -1, err
	}
	resp.Body.Close()
	// TODO Here if other status codes should be added to ErrURLNotReachable, if not, it will be downloaded frequently for 404 or 403
	if resp.StatusCode != http.StatusOK && resp.StatusCode != http.StatusPartialContent {
		// TODO Whether this situation should be distinguished from the err situation,
		//similar to proposing another error type to indicate that this  error can interact with the URL, but the status code does not meet expectations
		return types.IllegalSourceFileLen, fmt.Errorf("get http resource length failed, unexpected code: %d", resp.StatusCode)
	}
	return resp.ContentLength, nil
}

func (client *httpSourceClient) IsSupportRange(ctx context.Context, request *source.Request) (bool, error) {
	resp, err := client.doRequest(ctx, http.MethodGet, request.URL, request.Header)
	if err != nil {
		return false, err
	}
	resp.Body.Close()
	return resp.StatusCode == http.StatusPartialContent, nil
}

<<<<<<< HEAD
// todo Consider the situation where there is no last-modified such as baidu
func (client *httpSourceClient) IsExpired(ctx context.Context, request *source.Request) (bool, error) {
=======
// TODO Consider the situation where there is no last-modified such as baidu
func (client *httpSourceClient) IsExpired(ctx context.Context, url string, header source.RequestHeader, expireInfo map[string]string) (bool, error) {
>>>>>>> 3a577ce1
	lastModified := timeutils.UnixMillis(expireInfo[source.LastModified])

	eTag := expireInfo[headers.ETag]
	if lastModified <= 0 && stringutils.IsBlank(eTag) {
		return true, nil
	}

	// set header: header is a reference to map, should not change it
	copied := maputils.DeepCopyMap(nil, request.Header.Header)
	if lastModified > 0 {
		copied[headers.IfModifiedSince] = expireInfo[headers.LastModified]
	}
	if !stringutils.IsBlank(eTag) {
		copied[headers.IfNoneMatch] = eTag
	}

	header2 := source.RequestHeader{
		Header: copied,
	}
	// send request
	resp, err := client.doRequest(ctx, http.MethodGet, request.URL, header2)
	if err != nil {
		// If it fails to get the result, it is considered that the source has not expired, to prevent the source from exploding
		return false, err
	}
	resp.Body.Close()
	return resp.StatusCode != http.StatusNotModified, nil
}

<<<<<<< HEAD
func (client *httpSourceClient) Download(ctx context.Context, request *source.Request) (io.ReadCloser, error) {
	resp, err := client.doRequest(ctx, http.MethodGet, request.URL, request.Header)
=======
func (client *httpSourceClient) Download(ctx context.Context, url string, header source.RequestHeader, rang *rangeutils.Range) (io.ReadCloser, error) {
	resp, err := client.doRequest(ctx, http.MethodGet, url, header)
>>>>>>> 3a577ce1
	if err != nil {
		return nil, err
	}
	if resp.StatusCode == http.StatusOK || resp.StatusCode == http.StatusPartialContent {
		return resp.Body, nil
	}
	resp.Body.Close()
	return nil, fmt.Errorf("unexpected status code: %d", resp.StatusCode)
}

<<<<<<< HEAD
func (client *httpSourceClient) DownloadWithResponseHeader(ctx context.Context, request *source.Request) (*source.Response, error) {
	resp, err := client.doRequest(ctx, http.MethodGet, request.URL, request.Header)
=======
func (client *httpSourceClient) DownloadWithResponseHeader(ctx context.Context, url string, header source.RequestHeader, rang *rangeutils.Range) (io.ReadCloser, source.ResponseHeader,
	error) {
	resp, err := client.doRequest(ctx, http.MethodGet, url, header)
>>>>>>> 3a577ce1
	if err != nil {
		return nil, err
	}
	if resp.StatusCode == http.StatusOK || resp.StatusCode == http.StatusPartialContent {
		responseHeader := source.ResponseHeader{
			source.LastModified: resp.Header.Get(headers.LastModified),
			source.ETag:         resp.Header.Get(headers.ETag),
		}
		return &source.Response{
			ReadCloser: resp.Body,
			Header:     responseHeader,
		}, nil
	}
	resp.Body.Close()
	return nil, fmt.Errorf("unexpected status code: %d", resp.StatusCode)
}

func (client *httpSourceClient) GetLastModifiedMillis(ctx context.Context, request *source.Request) (int64, error) {
	resp, err := client.doRequest(ctx, http.MethodGet, request.URL, request.Header)
	if err != nil {
		return -1, err
	}
	resp.Body.Close()
	if resp.StatusCode == http.StatusOK || resp.StatusCode == http.StatusPartialContent {
		return timeutils.UnixMillis(resp.Header.Get(headers.LastModified)), nil
	}
	return -1, fmt.Errorf("unexpected status code: %d", resp.StatusCode)
}

func (client *httpSourceClient) doRequest(ctx context.Context, method string, url string, header source.RequestHeader) (*http.Response, error) {
	req, err := http.NewRequestWithContext(ctx, method, url, nil)
	if err != nil {
		return nil, err
	}
	req.Header.Add(headers.Range, rangeutils.GetHTTPRange(header.Range))
	for k, v := range header.Header {
		req.Header.Add(k, v)
	}
	return client.httpClient.Do(req)
}<|MERGE_RESOLUTION|>--- conflicted
+++ resolved
@@ -27,15 +27,12 @@
 	"time"
 
 	"d7y.io/dragonfly/v2/cdn/types"
-	"d7y.io/dragonfly/v2/pkg/util/rangeutils"
-
-	"github.com/go-http-utils/headers"
-
 	"d7y.io/dragonfly/v2/pkg/source"
 	"d7y.io/dragonfly/v2/pkg/structure/maputils"
 	"d7y.io/dragonfly/v2/pkg/util/rangeutils"
 	"d7y.io/dragonfly/v2/pkg/util/stringutils"
 	"d7y.io/dragonfly/v2/pkg/util/timeutils"
+	"github.com/go-http-utils/headers"
 )
 
 const (
@@ -104,13 +101,8 @@
 	}
 }
 
-<<<<<<< HEAD
 func (client *httpSourceClient) GetContentLength(ctx context.Context, request *source.Request) (int64, error) {
 	resp, err := client.doRequest(ctx, http.MethodGet, request.URL, request.Header)
-=======
-func (client *httpSourceClient) GetContentLength(ctx context.Context, url string, header source.RequestHeader, rang *rangeutils.Range) (int64, error) {
-	resp, err := client.doRequest(ctx, http.MethodGet, url, header)
->>>>>>> 3a577ce1
 	if err != nil {
 		return -1, err
 	}
@@ -125,7 +117,10 @@
 }
 
 func (client *httpSourceClient) IsSupportRange(ctx context.Context, request *source.Request) (bool, error) {
-	resp, err := client.doRequest(ctx, http.MethodGet, request.URL, request.Header)
+	copied := maputils.DeepCopyMap(nil, request.header)
+	copied[headers.Range] = "bytes=0-0"
+
+	resp, err := client.doRequest(ctx, http.MethodGet, request.URL, copied)
 	if err != nil {
 		return false, err
 	}
@@ -133,13 +128,8 @@
 	return resp.StatusCode == http.StatusPartialContent, nil
 }
 
-<<<<<<< HEAD
-// todo Consider the situation where there is no last-modified such as baidu
+// TODO Consider the situation where there is no last-modified such as baidu
 func (client *httpSourceClient) IsExpired(ctx context.Context, request *source.Request) (bool, error) {
-=======
-// TODO Consider the situation where there is no last-modified such as baidu
-func (client *httpSourceClient) IsExpired(ctx context.Context, url string, header source.RequestHeader, expireInfo map[string]string) (bool, error) {
->>>>>>> 3a577ce1
 	lastModified := timeutils.UnixMillis(expireInfo[source.LastModified])
 
 	eTag := expireInfo[headers.ETag]
@@ -169,13 +159,8 @@
 	return resp.StatusCode != http.StatusNotModified, nil
 }
 
-<<<<<<< HEAD
 func (client *httpSourceClient) Download(ctx context.Context, request *source.Request) (io.ReadCloser, error) {
 	resp, err := client.doRequest(ctx, http.MethodGet, request.URL, request.Header)
-=======
-func (client *httpSourceClient) Download(ctx context.Context, url string, header source.RequestHeader, rang *rangeutils.Range) (io.ReadCloser, error) {
-	resp, err := client.doRequest(ctx, http.MethodGet, url, header)
->>>>>>> 3a577ce1
 	if err != nil {
 		return nil, err
 	}
@@ -186,14 +171,8 @@
 	return nil, fmt.Errorf("unexpected status code: %d", resp.StatusCode)
 }
 
-<<<<<<< HEAD
 func (client *httpSourceClient) DownloadWithResponseHeader(ctx context.Context, request *source.Request) (*source.Response, error) {
 	resp, err := client.doRequest(ctx, http.MethodGet, request.URL, request.Header)
-=======
-func (client *httpSourceClient) DownloadWithResponseHeader(ctx context.Context, url string, header source.RequestHeader, rang *rangeutils.Range) (io.ReadCloser, source.ResponseHeader,
-	error) {
-	resp, err := client.doRequest(ctx, http.MethodGet, url, header)
->>>>>>> 3a577ce1
 	if err != nil {
 		return nil, err
 	}
