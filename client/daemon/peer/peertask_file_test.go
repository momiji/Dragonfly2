/*
 *     Copyright 2020 The Dragonfly Authors
 *
 * Licensed under the Apache License, Version 2.0 (the "License");
 * you may not use this file except in compliance with the License.
 * You may obtain a copy of the License at
 *
 *      http://www.apache.org/licenses/LICENSE-2.0
 *
 * Unless required by applicable law or agreed to in writing, software
 * distributed under the License is distributed on an "AS IS" BASIS,
 * WITHOUT WARRANTIES OR CONDITIONS OF ANY KIND, either express or implied.
 * See the License for the specific language governing permissions and
 * limitations under the License.
 */

package peer

import (
	"bytes"
	"context"
	"fmt"
	"io"
	"io/ioutil"
	"os"
	"sync"
	"testing"
	"time"

<<<<<<< HEAD
	"d7y.io/dragonfly/v2/cdn/cdnutil"
	"d7y.io/dragonfly/v2/pkg/rpc/base"

=======
>>>>>>> 5010ae10
	"github.com/golang/mock/gomock"
	testifyassert "github.com/stretchr/testify/assert"

	"d7y.io/dragonfly/v2/cdn/cdnutil"
	"d7y.io/dragonfly/v2/client/clientutil"
	"d7y.io/dragonfly/v2/client/config"
	"d7y.io/dragonfly/v2/client/daemon/test"
	"d7y.io/dragonfly/v2/pkg/rpc/base"
	"d7y.io/dragonfly/v2/pkg/rpc/scheduler"
	"d7y.io/dragonfly/v2/pkg/source"
	sourceMock "d7y.io/dragonfly/v2/pkg/source/mock"
	rangers "d7y.io/dragonfly/v2/pkg/util/rangeutils"
)

func TestFilePeerTask_BackSource_WithContentLength(t *testing.T) {
	assert := testifyassert.New(t)
	ctrl := gomock.NewController(t)

	testBytes, err := ioutil.ReadFile(test.File)
	assert.Nil(err, "load test file")

	var (
		pieceParallelCount = int32(4)
		pieceSize          = 1024

		mockContentLength = len(testBytes)
		//mockPieceCount    = int(math.Ceil(float64(mockContentLength) / float64(pieceSize)))

		peerID = "peer-0"
		taskID = "task-0"

		output = "../test/testdata/test.output"
		url    = "http://localhost/test/data"
	)
	defer os.Remove(output)

	schedulerClient, storageManager := setupPeerTaskManagerComponents(
		ctrl,
		componentsOption{
			taskID:             taskID,
			contentLength:      int64(mockContentLength),
			pieceSize:          int32(pieceSize),
			pieceParallelCount: pieceParallelCount,
		})
	defer storageManager.CleanUp()

	downloader := NewMockPieceDownloader(ctrl)
	downloader.EXPECT().DownloadPiece(gomock.Any(), gomock.Any()).AnyTimes().DoAndReturn(func(task *DownloadPieceRequest) (io.Reader, io.Closer, error) {
		rc := ioutil.NopCloser(
			bytes.NewBuffer(
				testBytes[task.piece.RangeStart : task.piece.RangeStart+uint64(task.piece.RangeSize)],
			))
		return rc, rc, nil
	})

	sourceClient := sourceMock.NewMockResourceClient(ctrl)
	source.Register("http", sourceClient, func(request *source.Request) *source.Request {
		return request
	})
	defer source.UnRegister("http")
	sourceClient.EXPECT().GetContentLength(gomock.Any()).DoAndReturn(
		func(request *source.Request) (int64, error) {
			if request.URL.String() == url {
				return int64(len(testBytes)), nil
			}
			return -1, fmt.Errorf("unexpect url: %s", request.URL.String())
		})
	sourceClient.EXPECT().Download(gomock.Any()).DoAndReturn(
		func(request *source.Request) (io.ReadCloser, error) {
			if request.URL.String() == url {
				return ioutil.NopCloser(bytes.NewBuffer(testBytes)), nil
			}
			return nil, fmt.Errorf("unexpect url: %s", request.URL.String())
		})

	ptm := &peerTaskManager{
		host: &scheduler.PeerHost{
			Ip: "127.0.0.1",
		},
		runningPeerTasks: sync.Map{},
		pieceManager: &pieceManager{
			storageManager:   storageManager,
			pieceDownloader:  downloader,
			computePieceSize: cdnutil.ComputePieceSize,
		},
		storageManager:  storageManager,
		schedulerClient: schedulerClient,
		schedulerOption: config.SchedulerOption{
			ScheduleTimeout: clientutil.Duration{Duration: 10 * time.Minute},
		},
	}
	req := &FilePeerTaskRequest{
		PeerTaskRequest: scheduler.PeerTaskRequest{
			Url: "http://localhost/test/data",
			UrlMeta: &base.UrlMeta{
				Tag: "d7y-test",
			},
			PeerId:   peerID,
			PeerHost: &scheduler.PeerHost{},
		},
		Output: output,
	}
	ctx := context.Background()
	_, pt, _, err := newFilePeerTask(ctx,
		ptm.host,
		ptm.pieceManager,
		req,
		ptm.schedulerClient,
		ptm.schedulerOption,
		0)
	assert.Nil(err, "new file peer task")
	pt.needBackSource = true

	pt.SetCallback(&filePeerTaskCallback{
		ptm:   ptm,
		pt:    pt,
		req:   req,
		start: time.Now(),
	})

	progress, err := pt.Start(ctx)
	assert.Nil(err, "start file peer task")

	var p *FilePeerTaskProgress
	for p = range progress {
		assert.True(p.State.Success)
		if p.PeerTaskDone {
			p.DoneCallback()
			break
		}
	}
	assert.NotNil(p)
	assert.True(p.PeerTaskDone)

	outputBytes, err := ioutil.ReadFile(output)
	assert.Nil(err, "load output file")
	assert.Equal(testBytes, outputBytes, "output and desired output must match")
}

func TestFilePeerTask_BackSource_WithoutContentLength(t *testing.T) {
	assert := testifyassert.New(t)
	ctrl := gomock.NewController(t)

	testBytes, err := ioutil.ReadFile(test.File)
	assert.Nil(err, "load test file")

	var (
		pieceParallelCount = int32(4)
		pieceSize          = 1024

		mockContentLength = len(testBytes)
		//mockPieceCount    = int(math.Ceil(float64(mockContentLength) / float64(pieceSize)))

		peerID = "peer-0"
		taskID = "task-0"

		output = "../test/testdata/test.output"
		url    = "http://localhost/test/data"
	)
	defer os.Remove(output)

	schedulerClient, storageManager := setupPeerTaskManagerComponents(
		ctrl,
		componentsOption{
			taskID:             taskID,
			contentLength:      int64(mockContentLength),
			pieceSize:          int32(pieceSize),
			pieceParallelCount: pieceParallelCount,
		})
	defer storageManager.CleanUp()

	downloader := NewMockPieceDownloader(ctrl)
	downloader.EXPECT().DownloadPiece(gomock.Any(), gomock.Any()).AnyTimes().DoAndReturn(
		func(ctx context.Context, task *DownloadPieceRequest) (io.Reader, io.Closer, error) {
			rc := ioutil.NopCloser(
				bytes.NewBuffer(
					testBytes[task.piece.RangeStart : task.piece.RangeStart+uint64(task.piece.RangeSize)],
				))
			return rc, rc, nil
		})

	sourceClient := sourceMock.NewMockResourceClient(ctrl)
	source.Register("http", sourceClient, func(request *source.Request) *source.Request {
		return request
	})
	defer source.UnRegister("http")
	sourceClient.EXPECT().GetContentLength(gomock.Any()).DoAndReturn(
		func(request *source.Request) (int64, error) {
			if request.URL.String() == url {
				return -1, nil
			}
			return -1, fmt.Errorf("unexpect url: %s", request.URL.String())
		})
	sourceClient.EXPECT().Download(gomock.Any()).DoAndReturn(
		func(request *source.Request) (io.ReadCloser, error) {
			if request.URL.String() == url {
				return ioutil.NopCloser(bytes.NewBuffer(testBytes)), nil
			}
			return nil, fmt.Errorf("unexpect url: %s", request.URL.String())
		})

	ptm := &peerTaskManager{
		host: &scheduler.PeerHost{
			Ip: "127.0.0.1",
		},
		runningPeerTasks: sync.Map{},
		pieceManager: &pieceManager{
			storageManager:   storageManager,
			pieceDownloader:  downloader,
			computePieceSize: cdnutil.ComputePieceSize,
		},
		storageManager:  storageManager,
		schedulerClient: schedulerClient,
		schedulerOption: config.SchedulerOption{
			ScheduleTimeout: clientutil.Duration{Duration: 10 * time.Minute},
		},
	}
	req := &FilePeerTaskRequest{
		PeerTaskRequest: scheduler.PeerTaskRequest{
			Url: "http://localhost/test/data",
			UrlMeta: &base.UrlMeta{
				Tag: "d7y-test",
			},
			PeerId:   peerID,
			PeerHost: &scheduler.PeerHost{},
		},
		Output: output,
	}
	ctx := context.Background()
	_, pt, _, err := newFilePeerTask(ctx,
		ptm.host,
		ptm.pieceManager,
		req,
		ptm.schedulerClient,
		ptm.schedulerOption,
		0)
	assert.Nil(err, "new file peer task")
	pt.needBackSource = true

	pt.SetCallback(&filePeerTaskCallback{
		ptm:   ptm,
		pt:    pt,
		req:   req,
		start: time.Now(),
	})

	progress, err := pt.Start(ctx)
	assert.Nil(err, "start file peer task")

	var p *FilePeerTaskProgress
	for p = range progress {
		assert.True(p.State.Success)
		if p.PeerTaskDone {
			p.DoneCallback()
			break
		}
	}
	assert.NotNil(p)
	assert.True(p.PeerTaskDone)

	outputBytes, err := ioutil.ReadFile(output)
	assert.Nil(err, "load output file")
	assert.Equal(testBytes, outputBytes, "output and desired output must match")
}<|MERGE_RESOLUTION|>--- conflicted
+++ resolved
@@ -19,7 +19,6 @@
 import (
 	"bytes"
 	"context"
-	"fmt"
 	"io"
 	"io/ioutil"
 	"os"
@@ -27,12 +26,6 @@
 	"testing"
 	"time"
 
-<<<<<<< HEAD
-	"d7y.io/dragonfly/v2/cdn/cdnutil"
-	"d7y.io/dragonfly/v2/pkg/rpc/base"
-
-=======
->>>>>>> 5010ae10
 	"github.com/golang/mock/gomock"
 	testifyassert "github.com/stretchr/testify/assert"
 
